--- conflicted
+++ resolved
@@ -115,12 +115,8 @@
     HUOBI = "HUOBI"
     BITFINEX = "BITFINEX"
     BINANCE = "BINANCE"
-<<<<<<< HEAD
     BYBIT = "BYBIT"         # bybit.com
-
-=======
     COINBASE = "COINBASE"
->>>>>>> afb079c9
 
 class Currency(Enum):
     """
